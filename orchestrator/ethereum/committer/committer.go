--- conflicted
+++ resolved
@@ -21,13 +21,9 @@
 		ctx context.Context,
 		recipient ethcmn.Address,
 		txData []byte,
-<<<<<<< HEAD
-	) (txHash ethcmn.Hash, err error)
-=======
 		gasCost uint64,
 		gasPrice *big.Int,
-	) (txHash common.Hash, err error)
->>>>>>> e24a6a44
+	) (txHash ethcmn.Hash, err error)
 
 	EstimateGas(
 		ctx context.Context,
