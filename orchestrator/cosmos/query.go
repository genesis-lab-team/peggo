package cosmos

import (
	"context"

	sdk "github.com/cosmos/cosmos-sdk/types"
	ethcmn "github.com/ethereum/go-ethereum/common"
	"github.com/pkg/errors"
<<<<<<< HEAD

	"github.com/InjectiveLabs/sdk-go/chain/peggy/types"
	"github.com/umee-network/peggo/orchestrator/metrics"
=======
	"github.com/umee-network/umee/x/peggy/types"
>>>>>>> a30a3c85
)

type PeggyQueryClient interface {
	ValsetAt(ctx context.Context, nonce uint64) (*types.Valset, error)
	CurrentValset(ctx context.Context) (*types.Valset, error)
	OldestUnsignedValsets(ctx context.Context, valAccountAddress sdk.AccAddress) ([]*types.Valset, error)
	LatestValsets(ctx context.Context) ([]*types.Valset, error)
	AllValsetConfirms(ctx context.Context, nonce uint64) ([]*types.MsgValsetConfirm, error)
	OldestUnsignedTransactionBatch(ctx context.Context, valAccountAddress sdk.AccAddress) (*types.OutgoingTxBatch, error)
	LatestTransactionBatches(ctx context.Context) ([]*types.OutgoingTxBatch, error)
	UnbatchedTokensWithFees(ctx context.Context) ([]*types.BatchFees, error)

	TransactionBatchSignatures(ctx context.Context, nonce uint64, tokenContract ethcmn.Address) ([]*types.MsgConfirmBatch, error)
	LastClaimEventByAddr(ctx context.Context, validatorAccountAddress sdk.AccAddress) (*types.LastClaimEvent, error)

	PeggyParams(ctx context.Context) (*types.Params, error)
}

func NewPeggyQueryClient(client types.QueryClient) PeggyQueryClient {
	return &peggyQueryClient{
		daemonQueryClient: client,
	}
}

type peggyQueryClient struct {
	daemonQueryClient types.QueryClient
<<<<<<< HEAD
	svcTags           metrics.Tags
=======
>>>>>>> a30a3c85
}

var ErrNotFound = errors.New("not found")

func (s *peggyQueryClient) ValsetAt(ctx context.Context, nonce uint64) (*types.Valset, error) {
	daemonResp, err := s.daemonQueryClient.ValsetRequest(ctx, &types.QueryValsetRequestRequest{
		Nonce: nonce,
	})
	if err != nil {
		err = errors.Wrap(err, "failed to query ValsetRequest from daemon")
		return nil, err
	} else if daemonResp == nil {
		return nil, ErrNotFound
	}

	return daemonResp.Valset, nil
}

func (s *peggyQueryClient) CurrentValset(ctx context.Context) (*types.Valset, error) {
	daemonResp, err := s.daemonQueryClient.CurrentValset(ctx, &types.QueryCurrentValsetRequest{})
	if err != nil {
		err = errors.Wrap(err, "failed to query CurrentValset from daemon")
		return nil, err
	} else if daemonResp == nil {
		return nil, ErrNotFound
	}

	return daemonResp.Valset, nil
}

func (s *peggyQueryClient) OldestUnsignedValsets(ctx context.Context, valAccountAddress sdk.AccAddress) ([]*types.Valset, error) {
	daemonResp, err := s.daemonQueryClient.LastPendingValsetRequestByAddr(ctx, &types.QueryLastPendingValsetRequestByAddrRequest{
		Address: valAccountAddress.String(),
	})
	if err != nil {
		err = errors.Wrap(err, "failed to query LastPendingValsetRequestByAddr from daemon")
		return nil, err
	} else if daemonResp == nil {
		return nil, ErrNotFound
	}

	return daemonResp.Valsets, nil
}

func (s *peggyQueryClient) LatestValsets(ctx context.Context) ([]*types.Valset, error) {
	daemonResp, err := s.daemonQueryClient.LastValsetRequests(ctx, &types.QueryLastValsetRequestsRequest{})
	if err != nil {
		err = errors.Wrap(err, "failed to query LastValsetRequests from daemon")
		return nil, err
	} else if daemonResp == nil {
		return nil, ErrNotFound
	}

	return daemonResp.Valsets, nil
}

func (s *peggyQueryClient) AllValsetConfirms(ctx context.Context, nonce uint64) ([]*types.MsgValsetConfirm, error) {
	daemonResp, err := s.daemonQueryClient.ValsetConfirmsByNonce(ctx, &types.QueryValsetConfirmsByNonceRequest{
		Nonce: nonce,
	})
	if err != nil {
		err = errors.Wrap(err, "failed to query ValsetConfirmsByNonce from daemon")
		return nil, err
	} else if daemonResp == nil {
		return nil, ErrNotFound
	}

	return daemonResp.Confirms, nil
}

func (s *peggyQueryClient) OldestUnsignedTransactionBatch(ctx context.Context, valAccountAddress sdk.AccAddress) (*types.OutgoingTxBatch, error) {
	daemonResp, err := s.daemonQueryClient.LastPendingBatchRequestByAddr(ctx, &types.QueryLastPendingBatchRequestByAddrRequest{
		Address: valAccountAddress.String(),
	})
	if err != nil {
		err = errors.Wrap(err, "failed to query LastPendingBatchRequestByAddr from daemon")
		return nil, err
	} else if daemonResp == nil {
		return nil, ErrNotFound
	}

	return daemonResp.Batch, nil
}

func (s *peggyQueryClient) LatestTransactionBatches(ctx context.Context) ([]*types.OutgoingTxBatch, error) {
	daemonResp, err := s.daemonQueryClient.OutgoingTxBatches(ctx, &types.QueryOutgoingTxBatchesRequest{})
	if err != nil {
		err = errors.Wrap(err, "failed to query OutgoingTxBatches from daemon")
		return nil, err
	} else if daemonResp == nil {
		return nil, ErrNotFound
	}

	return daemonResp.Batches, nil
}

func (s *peggyQueryClient) UnbatchedTokensWithFees(ctx context.Context) ([]*types.BatchFees, error) {
	daemonResp, err := s.daemonQueryClient.BatchFees(ctx, &types.QueryBatchFeeRequest{})
	if err != nil {
		err = errors.Wrap(err, "failed to query BatchFees from daemon")
		return nil, err
	} else if daemonResp == nil {
		return nil, ErrNotFound
	}

	return daemonResp.BatchFees, nil
}

func (s *peggyQueryClient) TransactionBatchSignatures(ctx context.Context, nonce uint64, tokenContract ethcmn.Address) ([]*types.MsgConfirmBatch, error) {
	daemonResp, err := s.daemonQueryClient.BatchConfirms(ctx, &types.QueryBatchConfirmsRequest{
		Nonce:           nonce,
		ContractAddress: tokenContract.String(),
	})
	if err != nil {
		err = errors.Wrap(err, "failed to query BatchConfirms from daemon")
		return nil, err
	} else if daemonResp == nil {
		return nil, ErrNotFound
	}

	return daemonResp.Confirms, nil
}

func (s *peggyQueryClient) LastClaimEventByAddr(ctx context.Context, validatorAccountAddress sdk.AccAddress) (*types.LastClaimEvent, error) {
	daemonResp, err := s.daemonQueryClient.LastEventByAddr(ctx, &types.QueryLastEventByAddrRequest{
		Address: validatorAccountAddress.String(),
	})
	if err != nil {
		err = errors.Wrap(err, "failed to query LastEventByAddr from daemon")
		return nil, err
	} else if daemonResp == nil {
		return nil, ErrNotFound
	}

	return daemonResp.LastClaimEvent, nil
}

func (s *peggyQueryClient) PeggyParams(ctx context.Context) (*types.Params, error) {
	daemonResp, err := s.daemonQueryClient.Params(ctx, &types.QueryParamsRequest{})
	if err != nil {
		err = errors.Wrap(err, "failed to query PeggyParams from daemon")
		return nil, err
	} else if daemonResp == nil {
		return nil, ErrNotFound
	}

	return &daemonResp.Params, nil
}<|MERGE_RESOLUTION|>--- conflicted
+++ resolved
@@ -6,13 +6,7 @@
 	sdk "github.com/cosmos/cosmos-sdk/types"
 	ethcmn "github.com/ethereum/go-ethereum/common"
 	"github.com/pkg/errors"
-<<<<<<< HEAD
-
-	"github.com/InjectiveLabs/sdk-go/chain/peggy/types"
-	"github.com/umee-network/peggo/orchestrator/metrics"
-=======
 	"github.com/umee-network/umee/x/peggy/types"
->>>>>>> a30a3c85
 )
 
 type PeggyQueryClient interface {
@@ -39,10 +33,6 @@
 
 type peggyQueryClient struct {
 	daemonQueryClient types.QueryClient
-<<<<<<< HEAD
-	svcTags           metrics.Tags
-=======
->>>>>>> a30a3c85
 }
 
 var ErrNotFound = errors.New("not found")
